//! Common code for JavaScript Syntax

pub mod class;
pub mod identifier;
pub mod keyword;
pub mod module_graph_visitor;
pub mod module_record;
pub mod node;
pub mod number;
pub mod operator;
pub mod precedence;
pub mod reference;
pub mod scope;
pub mod symbol;
<<<<<<< HEAD
pub mod types;
pub mod xml_entities;
=======
pub mod xml_entities;
mod generated {
    mod derive_clone_in;
    mod derive_content_eq;
    mod derive_content_hash;
}
>>>>>>> 02fedf51
<|MERGE_RESOLUTION|>--- conflicted
+++ resolved
@@ -12,14 +12,10 @@
 pub mod reference;
 pub mod scope;
 pub mod symbol;
-<<<<<<< HEAD
 pub mod types;
-pub mod xml_entities;
-=======
 pub mod xml_entities;
 mod generated {
     mod derive_clone_in;
     mod derive_content_eq;
     mod derive_content_hash;
-}
->>>>>>> 02fedf51
+}